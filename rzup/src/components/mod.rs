pub(crate) mod cargo_risczero;
pub(crate) mod r0vm;
pub(crate) mod rust;

use crate::distribution::{github::GithubRelease, Distribution, Platform};
use crate::env::Environment;
use crate::error::Result;
use crate::paths::Paths;
use crate::RzupEvent;
use flate2::bufread::GzDecoder;
use semver::Version;
use std::fs::File;
use std::io::BufReader;
use std::path::{Path, PathBuf};
use tar::Archive;
use xz::bufread::XzDecoder;

pub(crate) trait Component: std::fmt::Debug {
    fn id(&self) -> &'static str;

    fn distribution(&self) -> Box<dyn Distribution> {
        Box::new(GithubRelease)
    }

    fn is_virtual(&self) -> bool {
        false
    }

    fn parent_component(&self) -> Option<&'static str> {
        None
    }

    fn install(&self, env: &Environment, version: Option<&Version>, force: bool) -> Result<()> {
        if self.is_virtual() {
            return Ok(()); // dont direct install virtual-components
        }

        let version = match version {
            Some(v) => v,
            None => &self.distribution().latest_version(env, self.id())?,
        };

        env.emit(RzupEvent::InstallationStarted {
            id: self.id().to_string(),
            version: version.to_string(),
        });

<<<<<<< HEAD
        let version_dir = if self.id() == "rust" {
            self.create_version_dir(env, version)?
        } else {
            self.create_version_dir(env, version)?.join("bin")
        };
=======
        Paths::create_version_dirs(env, self.id(), version)?;
>>>>>>> 7ba4ea8a

        let downloaded_file = self.get_downloaded(env, version)?;

        if force && Paths::version_exists(env, self.id(), version)? {
            env.emit(RzupEvent::Debug {
                message: "Force flag set - removing existing installation".to_string(),
            });
            Paths::cleanup_version(env, self.id(), version)?;
            Paths::create_version_dirs(env, self.id(), version)?;
        }

        if let Err(e) = self.download_and_extract(env, version, &downloaded_file) {
            env.emit(RzupEvent::Debug {
                message: format!("Installation failed: {}", e),
            });
            Paths::cleanup_version(env, self.id(), version)?;
            return Err(e);
        }

        if downloaded_file.exists() {
            if let Err(e) = std::fs::remove_file(&downloaded_file) {
                env.emit(RzupEvent::Debug {
                    message: format!("Failed to remove downloaded archive: {}", e),
                });
            }
        }

        env.emit(RzupEvent::InstallationCompleted {
            id: self.id().to_string(),
            version: version.to_string(),
        });

        Ok(())
    }

    fn uninstall(&self, env: &Environment, version: &Version) -> Result<()> {
        env.emit(RzupEvent::Debug {
            message: format!(
                "Uninstalling version {} of component {}",
                version,
                self.id()
            ),
        });

        Paths::cleanup_version(env, self.id(), version)?;

        env.emit(RzupEvent::Uninstalled {
            id: self.id().to_string(),
            version: version.to_string(),
        });

        Ok(())
    }

    fn download_and_extract(
        &self,
        env: &Environment,
        version: &Version,
        downloaded_file: &Path,
    ) -> Result<()> {
        self.distribution()
            .download_version(env, self.id(), Some(version))?;

        let version_dir = Paths::get_version_dir(env, self.id(), version)?;
        self.extract_archive(env, downloaded_file, &version_dir)?;

        Ok(())
    }

    fn get_downloaded(&self, env: &Environment, version: &Version) -> Result<PathBuf> {
        let platform = Platform::new();
        let archive_name =
            self.distribution()
                .get_archive_name(self.id(), Some(version), &platform);
        Ok(env.tmp_dir().join(archive_name))
    }

    fn extract_archive(
        &self,
        env: &Environment,
        archive_path: &Path,
        target_dir: &Path,
    ) -> Result<()> {
        env.emit(RzupEvent::Debug {
            message: format!(
                "Extracting archive {} to {}",
                archive_path.display(),
                target_dir.display()
            ),
        });

        let file = File::open(archive_path)?;
        let reader = BufReader::new(file);
        let filename = archive_path.to_string_lossy();

        if filename.ends_with(".tgz") || filename.ends_with(".tar.gz") {
            let decoder = GzDecoder::new(reader);
            let mut archive = Archive::new(decoder);
            archive.unpack(target_dir)?;
        } else if filename.ends_with(".tar.xz") {
            let decoder = XzDecoder::new(reader);
            let mut archive = Archive::new(decoder);
            archive.unpack(target_dir)?;
        } else {
            return Err(crate::RzupError::InstallationFailed(format!(
                "Unsupported archive format: {}",
                filename
            )));
        }

        Ok(())
    }

    fn get_latest_version(&self, env: &Environment) -> Result<Version> {
        self.distribution().latest_version(env, self.id())
    }
}<|MERGE_RESOLUTION|>--- conflicted
+++ resolved
@@ -45,15 +45,7 @@
             version: version.to_string(),
         });
 
-<<<<<<< HEAD
-        let version_dir = if self.id() == "rust" {
-            self.create_version_dir(env, version)?
-        } else {
-            self.create_version_dir(env, version)?.join("bin")
-        };
-=======
         Paths::create_version_dirs(env, self.id(), version)?;
->>>>>>> 7ba4ea8a
 
         let downloaded_file = self.get_downloaded(env, version)?;
 

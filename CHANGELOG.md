# CHANGELOG

## Next (upcoming release)

## [v1.2.0 (2024-12-04)](https://github.com/risc0/risc0/releases/tag/v1.2.0)

### 🔥 Performance Improvements

* Enable big integer acceleration in the rv32im circuit. The new `risc0-bigint2` crate contains code that facilitates acceleration.
* Accelerate RSA signature verification via bigint precompiles. Performance improvements vary by use case; as one example, our [JWT validator example](https://github.com/risc0/risc0/tree/main/examples/jwt-validator) went from ~15M cycles to ~166k cycles.

### ⚡️ Features

* Add support for deferred assumptions. This is used as a foundation for precompiles such as the up-coming keccak precompile.
* Add union recursion program use to aggregate receipts. API will be solidified in future revisions.
* Add experimental APIs used to accelerate keccak. This enables keccak hashes to be computed in an unconstrained environment but does not prove the soundness of the hashes themselves.
* Update guest code to use Rust toolchain version `1.81.0`.
* Change visibility of groth16 proof to facilitate development to enable writing on-chain verifiers themselves.
* Add `seal_size` method to receipt types.
* Make Bonsai Dependencies Optional under client feature flag.
* `bonsai-sdk`: added preflight journal fetching.
* Plumb `ReceiptClaim` through `SessionInfo` and client-server to facilitate local testing.
* Support wider range of client/server use cases including verification.
* `r0vm`: add `r0vm-ver-compat` feature flag to relax r0vm server version checks.
* `risc0-build`: allow guest methods binary targets to customize required-features and skip building such targets if not all required features were provided.
* Enable forwarding custom rustc flags to guest builds.
* Change `cargo risczero datasheet` to use guest code written in assembly to generate consistent cycle counts.
* `risc0-zkp`: Export `poseidon2` constants.
* `risc0-zkp`: add changes to support extended field element use by `zirgen` code generation.
* Use remark linter on website.

### Fixes

* Client/server: fix concurrent access to `TcpSocket`.
* Run `clippy` more widely on risc0 repository using all targets and address warnings and errors.
* Fix: gate `env::read_buffered()` behind the 'std' feature
* Fix missing cstdint include for cuda builds.

### 🚨 Breaking Changes

<<<<<<< HEAD
* Drop `risc0-circuit-bigint` in favor of `risc0-circuit-bigint2`.
=======
* Drop `risc0-circuit-bigint` in favor of `risc0-bigint2`.
>>>>>>> b140442a

## [v1.1.3 (2024-11-08)](https://github.com/risc0/risc0/releases/tag/v1.1.3)

### 🔥 Performance Improvements

* Add `poly_divide` kernel. This achieves proving speeds of 1.5 MHz on a 4090 GPU for proving rv32im programs.

### ⚡️ Features

* Enable environment variable to configure Bonsai poll time and reduce default.
* Client server: add an option to use redis.

### Fixes

* Fix cpp toolchain support for docker guest builds.
* Fix bugs in data sheet.

### 🚨 Breaking Changes

* Environment syscalls `sys_getenv`, `sys_argc` and `sys_argv` are disabled by
  default, with the option to enable them via a feature flag on the
  `risc0-zkvm-platform` crate. In host programs, environment variables and
  arguments are generally considered trusted. In contrast, the guest does not
  trust the host, which leads to risk that code designed for running on the
  host may result in insecure behavior when run in the guest. Disabling
  environment variables and args by default mitigates this risk.

## [v1.1.2 (2024-10-02)](https://github.com/risc0/risc0/releases/tag/v1.1.2)

### 🛠 Fixes

* Allow static mut references in specific places
* Update reqwest and downloader

## [v1.1.1 (2024-09-23)](https://github.com/risc0/risc0/releases/tag/v1.1.1)

Support wider range of client/server use cases.

## [v1.1.0 (2024-09-09)](https://github.com/risc0/risc0/releases/tag/v1.1.0)

### 🔥 Performance Improvements

* Improve GPU performance.
  For more information see https://reports.risczero.com/benchmarks.
* Speed up null builds of guest programs.

### 🛠 Fixes

* Released Rust toolchain `r0.1.79.0-1`. This toolchain fixes a crash in the
  guest that appears when enabling the heap allocator in combination with
  `thread_local!` in the zkVM guest.
* Enable support for running clippy on host-side code.
* Add linter to website
* Improve zero-knowledge property of the prover by increasing the amount of
  noise. We have used techniques described in this
  [paper](https://eprint.iacr.org/2024/1037.pdf) to strengthen the ZK property
  of the prover. See [these
  docs](https://dev.risczero.com/api/security-model#zero-knowledge-proving) for
  more information about zero knowledge and our proving system. This change
  results in a new set of control IDs. See the breaking changes section to learn
  more about this minor breaking change.
* Fix template generation for `--nostd` mode.

### ⚡️ Features

* Add the `risc0-circuit-bigint` crate, which is the basis for many upcoming
  cryptographic accelerators.
* Add examples and improve verbiage for datasheet.
* Add a `risc0_core::scope!` macro used to measure performance.
* Add blog link and use a cleaner mermaid theme for code examples on developer
  documentation website.
* Add "light builds". A new faster way to build guest programs intended for
  development only.
* Add an optional embedded allocator to the zkVM guest. By default, the zkvm
  uses an allocator that does not deallocate heap memory. The embedded allocator
  deallocates and is useful for long running guest programs.
* Add experimental support for `sys_fork`. This syscall allows the zkVM to
  execute unconstrained code. The RISC-V code executed within this system call
  will not be encoded as a part of the trace execution. This can be used to
  implement hints and advice.
* Use `stability::unstable` to mark new experimental APIs.
* Add unstable `env::read_frame()` and `env::read_framed()` which improves cycle
  counts when reading the input from the guest.
* Re-vamped rzup. The rzup utility is used to install toolchains and extensions.
  The first implementation was a simple bash script. This has been replaced by a
  more robust rust implementation.
* Enable GPU proving by default on macOS.
* Add an example that shows how the `c-kzg` crate can be run in the zkVM.
* Add an example that uses C as the guest code. This demonstrates how a user
  can use C to write an entire guest program without rust.
* Add a simple prover service example. This is a demonstration of how the
  public API can be used to build a simple proving service.
* Add the ability to serialize Receipts using the borsh serialization format.
* Add support for serialization of types such as `chronos::NaiveDate` that call
  into `collect_str`.

### 🚨 Breaking Changes

* Due to the zero-knowledge change above, receipts generated by zkVM 1.0.x
  cannot be verified with IDs from 1.1.x and verifiers using control IDs from
  1.0.x are not compatible with 1.1.x. To avoid this control ID mismatch, users
  who are verifying proofs must ensure that the version of their verifier must
  match the version of their prover. For example, if a user is verifying proofs
  that come from `risc0-zvkvm` 1.1.x, they must ensure that the verifier they
  are using from `risc0-zkvm` version 1.1.x. If they are verifying proofs that
  come from `risc0-zkvm` version 1.0.x, they must ensure that the verifier is
  also from `risc0-zkvm` 1.1.x. Users of bonsai must ensure that their local
  verifier matches the version used by bonsai. For more information on why this
  change occurred, see the Fixes section.

## [v1.0.5 (2024-07-30)](https://github.com/risc0/risc0/releases/tag/v1.0.5)

### 🛠 Fixes

* Change the host to validate the guest buffer address if its length is
  non-zero. This fixes an issue that occurs when building the guest with Rust
  toolchain version 1.79.0.

## [v1.0.4 (2024-07-26)](https://github.com/risc0/risc0/releases/tag/v1.0.4)

### 🛠 Fixes

* Apply a workaround for LLVM compiler bug for rv32im to ensure that lower bits
  of addresses are preserved.
* Fix panic by remove page_size parameter from serialized MemoryImage

## [v1.0.3 (2024-07-16)](https://github.com/risc0/risc0/releases/tag/v1.0.3)

### 🛠 Fixes

* Fix client/server version compatibility.

## [v1.0.2 (2024-07-11)](https://github.com/risc0/risc0/releases/tag/v1.0.2)

### ⚡️ Features
* Improve executor performance by 2x.
* `bonsai-sdk`: enable execute-only mode. This will run the guest program but
  will not produce a receipt. This can be used to quickly measure the complexity
  of the guest program.
* `bonsai-sdk`: simplify the SDK by using the `maybe_async` crate.

### 🛠 Fixes

* Fix `no_std` starter template.
* Fix serialization of structs such as `NaiveDate` which calls into
  `collect_str`.

## [v1.0.1 (2024-06-04)](https://github.com/risc0/risc0/releases/tag/v1.0.1)

### 🛠 Fixes

* Fix issue with building CUDA kernels.

## [v1.0.0 (2024-06-04)](https://github.com/risc0/risc0/releases/tag/v1.0.0)

### 🔥 Prover Performance Improvements

* Witness generation has been parallelized by adding another preflight pass.
* Improved performance by minimizing data transfers when constructing merkle
  proofs.
* Parallelized `step_verify_bytes` function.
* Changed `eval_check` to use precomputed powers for poly_mix.

### 🛠 Fixes

* Fixed a bug with an unaligned short read.
* Commit globals in Fiat-Shamir transcript.
* Fixed an undefined behavior warning generated by rust 1.77.2 in guest.
* Addressed security vulnerabilities in the rv32im circuit.
* Fix clippy warnings in all published crates.
* Fix build issues arising from an undefined `_end` symbol.

### ⚡️ Features

* Generalized proof composition.
* Benchmarks have been improved.
* A new web app that can be used to display datasheets, prover benchmarks,
  application benchmarks and supported crates.
* Added the ability to compile Rust crates that bind to C code.
* Added a new `cargo risczero deploy` command to deploy ELF binaries to bonsai.
* `ProverOpts` now has a new `ReceiptKind` field. This is used to select the
minimum compression level of receipt to be generated by the `Prover` and
`ProverServer` traits. The kinds include composite (a receipt containing a
vector of segment receipts), succinct (a receipt where all segments have been
compressed into a single receipt via the lift and join recursion programs),
and compact (a snark receipt generated by compressing a succinct receipt using
a groth16 prover. This used for on-chain proving).
* A `compress` function has been added to the `Prover` trait. This allows the
  users to more easily change receipts to a different kind in the host.
* Rust's `alloc_zeroed` function has been optimized in the guest.
* Export `NullSegmentRef` for use by host code.
* Added a soundness error calculator.
* Bonsai SDK: added a method used to download receipts.
* Bonsai SDK: improved error messages.
* Bonsai SDK: added a new API to stop a proving session in Bonsai.

### 🚨 Breaking Changes

* Change sys_cycle_count to return a `u64` instead of u32.

* The `Prover` trait's `prove()` function now returns a `ProveInfo`. This
  `struct` contains the receipt as well as cycle and segment information
  gathered during the proof generation. The following is the definition of
  `ProveInfo` and `SessionStats` structs:

```rust
/// Information returned by the prover including receipt as well as other information useful for debugging
pub struct ProveInfo {
    /// receipt from the computation
    pub receipt: Receipt,
    /// stats about cycle counts of the execution
    pub stats: SessionStats,
}

/// Struct containing information about a prover's cycle count after running the guest program
pub struct SessionStats {
    /// Count of segments in this proof request
    pub segments: usize,
    /// Total cycles run within guest
    pub total_cycles: u64,
    /// User cycles run within guest
    pub user_cycles: u64,
}
```

For those upgrading from v0.21.0, the following code change is necessary on the
host side to retrieve the receipt.

```diff
-   let receipt = prover.prove(env, BEVY_GUEST_ELF).unwrap();
+   let receipt = prover.prove(env, BEVY_GUEST_ELF).unwrap().receipt;
```

## [v0.21.0 (2024-03-11)](https://github.com/risc0/risc0/releases/tag/v0.21.0)

### 🛠 Fixes

* Fix an issue where the temporary directory is not being removed when the
`Session` goes out of scope. This helps prevent the depletion of disk space.

* Verification of groth16 receipts in rust that are compatible with Bonsai

### ⚡️ Features

* Add an improved Poseidon2 hashing function that replaces Poseidon for
  recursive proofs.

### 🚨 Breaking Changes

* For recursive proofs, the Poseidon hash function is replaced by the Poseidon2
  hash function. Users can still create receipts using the older Poseidon hash
  function but these receipts will not be usable by Bonsai or any proof
  composition or rollup use cases.

## [v0.20.1 (2024-02-01)](https://github.com/risc0/risc0/releases/tag/v0.20.1)

### 🛠 Fixes

* Revert change to `Prover::prove` to return a `SuccinctReceipt`. This prevents
  a performance regression for default use cases.

## [v0.20.0 (2024-01-29)](https://github.com/risc0/risc0/releases/tag/v0.20.0)

### 🛠 Fixes

* Restrict software ecall handler address range
* Fix argument handling in client/server mode
* Change jal to call in zkVM entrypoint #1257
* Improve ZKR zip file handling

### ⚡️ Features

* Support for [Proof Composition](https://dev.risczero.com/terminology#composition)
* Add execution statistics when using `RUST_LOG=info`
* Add XGBoost example using Spice AI query to train a model
* Improve CUDA performance by integrating [sppark](https://github.com/supranational/sppark/)
* Add Poseidon2 support to CUDA backend
* Support for verifying Groth16 proofs
* Add exponential backoff to bonsai proof polling
* add `getrandom` feature to toggle getrandom in the guest
* Adjust `Prover::prove` to return a `SuccinctReceipt` by default

### 🚨 Breaking Changes

* Rename `ReceiptMetadata` to `ReceiptClaim`
* Drop `MemoryImage` from the public API
* Drop _elf suffix from API. For example, `Prover::prove_elf` is renamed `Prover::prove`.<|MERGE_RESOLUTION|>--- conflicted
+++ resolved
@@ -38,11 +38,7 @@
 
 ### 🚨 Breaking Changes
 
-<<<<<<< HEAD
-* Drop `risc0-circuit-bigint` in favor of `risc0-circuit-bigint2`.
-=======
 * Drop `risc0-circuit-bigint` in favor of `risc0-bigint2`.
->>>>>>> b140442a
 
 ## [v1.1.3 (2024-11-08)](https://github.com/risc0/risc0/releases/tag/v1.1.3)
 

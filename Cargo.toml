[workspace]
resolver = "2"
members = [
  "bonsai/sdk",
  "risc0/bigint2",
  "risc0/bigint2/methods",
  "risc0/binfmt",
  "risc0/build",
  "risc0/build_kernel",
  "risc0/cargo-risczero",
  "risc0/circuit/keccak",
  "risc0/circuit/keccak-sys",
  "risc0/circuit/recursion",
  "risc0/circuit/recursion-sys",
  "risc0/circuit/rv32im",
  "risc0/circuit/rv32im-sys",
  "risc0/core",
  "risc0/groth16",
  "risc0/r0vm",
  "risc0/sys",
  "risc0/tools",
  "risc0/zkp",
  "risc0/zkvm",
  "risc0/zkvm/methods",
  "risc0/zkvm/platform",
  "risc0/zkvm/receipts",
  "rzup",
  "tools/hotbench",
  "website/doc-test/main",
  "xtask",
]
exclude = ["tools/crates-validator"]

[workspace.package]
<<<<<<< HEAD
version = "1.2.0"
=======
version = "1.3.0-alpha.1"
>>>>>>> b140442a
edition = "2021"
license = "Apache-2.0"
homepage = "https://risczero.com/"
repository = "https://github.com/risc0/risc0/"

[workspace.dependencies]
<<<<<<< HEAD
bonsai-sdk = { version = "1.2.0", default-features = false, path = "bonsai/sdk" }
hotbench = { path = "tools/hotbench" }
metal = "0.29"
risc0-bigint2 = { version = "1.2.0", default-features = false, path = "risc0/bigint2" }
risc0-binfmt = { version = "1.2.0", default-features = false, path = "risc0/binfmt" }
risc0-build = { version = "1.2.0", default-features = false, path = "risc0/build" }
risc0-build-kernel = { version = "1.2.0", default-features = false, path = "risc0/build_kernel" }
risc0-circuit-recursion = { version = "1.2.0", default-features = false, path = "risc0/circuit/recursion" }
risc0-circuit-recursion-sys = { version = "1.2.0", default-features = false, path = "risc0/circuit/recursion-sys" }
risc0-circuit-rv32im = { version = "1.2.0", default-features = false, path = "risc0/circuit/rv32im" }
risc0-circuit-rv32im-sys = { version = "1.2.0", default-features = false, path = "risc0/circuit/rv32im-sys" }
risc0-core = { version = "1.2.0", default-features = false, path = "risc0/core" }
risc0-groth16 = { version = "1.2.0", default-features = false, path = "risc0/groth16" }
risc0-r0vm = { version = "1.2.0", default-features = false, path = "risc0/r0vm" }
risc0-sys = { version = "1.2.0", default-features = false, path = "risc0/sys" }
risc0-zkp = { version = "1.2.0", default-features = false, path = "risc0/zkp" }
risc0-zkvm = { version = "1.2.0", default-features = false, path = "risc0/zkvm" }
risc0-zkvm-platform = { version = "1.2.0", default-features = false, path = "risc0/zkvm/platform" }
sppark = "0.1.8"
=======
bonsai-sdk = { version = "1.3.0-alpha.1", default-features = false, path = "bonsai/sdk" }
hotbench = { path = "tools/hotbench" }
metal = "0.29"
risc0-bigint2 = { version = "1.3.0-alpha.1", default-features = false, path = "risc0/bigint2" }
risc0-binfmt = { version = "1.3.0-alpha.1", default-features = false, path = "risc0/binfmt" }
risc0-build = { version = "1.3.0-alpha.1", default-features = false, path = "risc0/build" }
risc0-build-kernel = { version = "1.3.0-alpha.1", default-features = false, path = "risc0/build_kernel" }
risc0-circuit-keccak = { version = "1.3.0-alpha.1", default-features = false, path = "risc0/circuit/keccak" }
risc0-circuit-keccak-sys = { version = "1.3.0-alpha.1", default-features = false, path = "risc0/circuit/keccak-sys" }
risc0-circuit-recursion = { version = "1.3.0-alpha.1", default-features = false, path = "risc0/circuit/recursion" }
risc0-circuit-recursion-sys = { version = "1.3.0-alpha.1", default-features = false, path = "risc0/circuit/recursion-sys" }
risc0-circuit-rv32im = { version = "1.3.0-alpha.1", default-features = false, path = "risc0/circuit/rv32im" }
risc0-circuit-rv32im-sys = { version = "1.3.0-alpha.1", default-features = false, path = "risc0/circuit/rv32im-sys" }
risc0-core = { version = "1.3.0-alpha.1", default-features = false, path = "risc0/core" }
risc0-groth16 = { version = "1.3.0-alpha.1", default-features = false, path = "risc0/groth16" }
risc0-r0vm = { version = "1.3.0-alpha.1", default-features = false, path = "risc0/r0vm" }
risc0-sys = { version = "1.3.0-alpha.1", default-features = false, path = "risc0/sys" }
risc0-zkp = { version = "1.3.0-alpha.1", default-features = false, path = "risc0/zkp" }
risc0-zkvm = { version = "1.3.0-alpha.1", default-features = false, path = "risc0/zkvm" }
risc0-zkvm-platform = { version = "1.3.0-alpha.1", default-features = false, path = "risc0/zkvm/platform" }
sppark = "0.1.10"
>>>>>>> b140442a

[profile.bench]
lto = true

# Always optimize; otherwise tests take excessively long.
[profile.dev]
opt-level = 3

[profile.release]
lto = true<|MERGE_RESOLUTION|>--- conflicted
+++ resolved
@@ -32,18 +32,13 @@
 exclude = ["tools/crates-validator"]
 
 [workspace.package]
-<<<<<<< HEAD
 version = "1.2.0"
-=======
-version = "1.3.0-alpha.1"
->>>>>>> b140442a
 edition = "2021"
 license = "Apache-2.0"
 homepage = "https://risczero.com/"
 repository = "https://github.com/risc0/risc0/"
 
 [workspace.dependencies]
-<<<<<<< HEAD
 bonsai-sdk = { version = "1.2.0", default-features = false, path = "bonsai/sdk" }
 hotbench = { path = "tools/hotbench" }
 metal = "0.29"
@@ -51,6 +46,8 @@
 risc0-binfmt = { version = "1.2.0", default-features = false, path = "risc0/binfmt" }
 risc0-build = { version = "1.2.0", default-features = false, path = "risc0/build" }
 risc0-build-kernel = { version = "1.2.0", default-features = false, path = "risc0/build_kernel" }
+risc0-circuit-keccak = { version = "1.2.0", default-features = false, path = "risc0/circuit/keccak" }
+risc0-circuit-keccak-sys = { version = "1.2.0", default-features = false, path = "risc0/circuit/keccak-sys" }
 risc0-circuit-recursion = { version = "1.2.0", default-features = false, path = "risc0/circuit/recursion" }
 risc0-circuit-recursion-sys = { version = "1.2.0", default-features = false, path = "risc0/circuit/recursion-sys" }
 risc0-circuit-rv32im = { version = "1.2.0", default-features = false, path = "risc0/circuit/rv32im" }
@@ -63,29 +60,6 @@
 risc0-zkvm = { version = "1.2.0", default-features = false, path = "risc0/zkvm" }
 risc0-zkvm-platform = { version = "1.2.0", default-features = false, path = "risc0/zkvm/platform" }
 sppark = "0.1.8"
-=======
-bonsai-sdk = { version = "1.3.0-alpha.1", default-features = false, path = "bonsai/sdk" }
-hotbench = { path = "tools/hotbench" }
-metal = "0.29"
-risc0-bigint2 = { version = "1.3.0-alpha.1", default-features = false, path = "risc0/bigint2" }
-risc0-binfmt = { version = "1.3.0-alpha.1", default-features = false, path = "risc0/binfmt" }
-risc0-build = { version = "1.3.0-alpha.1", default-features = false, path = "risc0/build" }
-risc0-build-kernel = { version = "1.3.0-alpha.1", default-features = false, path = "risc0/build_kernel" }
-risc0-circuit-keccak = { version = "1.3.0-alpha.1", default-features = false, path = "risc0/circuit/keccak" }
-risc0-circuit-keccak-sys = { version = "1.3.0-alpha.1", default-features = false, path = "risc0/circuit/keccak-sys" }
-risc0-circuit-recursion = { version = "1.3.0-alpha.1", default-features = false, path = "risc0/circuit/recursion" }
-risc0-circuit-recursion-sys = { version = "1.3.0-alpha.1", default-features = false, path = "risc0/circuit/recursion-sys" }
-risc0-circuit-rv32im = { version = "1.3.0-alpha.1", default-features = false, path = "risc0/circuit/rv32im" }
-risc0-circuit-rv32im-sys = { version = "1.3.0-alpha.1", default-features = false, path = "risc0/circuit/rv32im-sys" }
-risc0-core = { version = "1.3.0-alpha.1", default-features = false, path = "risc0/core" }
-risc0-groth16 = { version = "1.3.0-alpha.1", default-features = false, path = "risc0/groth16" }
-risc0-r0vm = { version = "1.3.0-alpha.1", default-features = false, path = "risc0/r0vm" }
-risc0-sys = { version = "1.3.0-alpha.1", default-features = false, path = "risc0/sys" }
-risc0-zkp = { version = "1.3.0-alpha.1", default-features = false, path = "risc0/zkp" }
-risc0-zkvm = { version = "1.3.0-alpha.1", default-features = false, path = "risc0/zkvm" }
-risc0-zkvm-platform = { version = "1.3.0-alpha.1", default-features = false, path = "risc0/zkvm/platform" }
-sppark = "0.1.10"
->>>>>>> b140442a
 
 [profile.bench]
 lto = true
